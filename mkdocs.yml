--- conflicted
+++ resolved
@@ -110,11 +110,8 @@
     - Embedding Port: ports/embedding.md
     - File Storage Port: ports/file_storage.md
     - Group Port: ports/group.md
-<<<<<<< HEAD
+    - Job Creator Port: ports/job_creator.md
     - Job Handler Port: ports/job_handler.md
-=======
-    - Job Creator Port: ports/job_creator.md
->>>>>>> eeaaa1c6
     - LLM Port: ports/llm.md
     - Managed RAG Port: ports/managed_rag.md
     - Notification Port: ports/notification.md
